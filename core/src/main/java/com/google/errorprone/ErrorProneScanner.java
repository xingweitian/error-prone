--- conflicted
+++ resolved
@@ -17,70 +17,10 @@
 package com.google.errorprone;
 
 import static com.google.errorprone.BugPattern.MaturityLevel.MATURE;
-<<<<<<< HEAD
-
-import com.google.errorprone.bugpatterns.ArrayEquals;
-import com.google.errorprone.bugpatterns.ArrayToString;
-import com.google.errorprone.bugpatterns.ArrayToStringCompoundAssignment;
-import com.google.errorprone.bugpatterns.ArrayToStringConcatenation;
-import com.google.errorprone.bugpatterns.BadShiftAmount;
-import com.google.errorprone.bugpatterns.CheckReturnValue;
-import com.google.errorprone.bugpatterns.CollectionIncompatibleType;
-import com.google.errorprone.bugpatterns.ComparisonOutOfRange;
-import com.google.errorprone.bugpatterns.CovariantEquals;
-import com.google.errorprone.bugpatterns.DeadException;
-import com.google.errorprone.bugpatterns.EmptyIfStatement;
-import com.google.errorprone.bugpatterns.EmptyStatement;
-import com.google.errorprone.bugpatterns.FallThroughSuppression;
-import com.google.errorprone.bugpatterns.GuiceAssistedInjectScoping;
-import com.google.errorprone.bugpatterns.GuiceAssistedParameters;
-import com.google.errorprone.bugpatterns.InjectAssistedInjectAndInjectOnConstructors;
-import com.google.errorprone.bugpatterns.InjectInvalidTargetingOnScopingAnnotation;
-import com.google.errorprone.bugpatterns.InjectMoreThanOneQualifier;
-import com.google.errorprone.bugpatterns.InjectMoreThanOneScopeAnnotationOnClass;
-import com.google.errorprone.bugpatterns.InjectScopeAnnotationOnInterfaceOrAbstractClass;
-import com.google.errorprone.bugpatterns.InjectScopeOrQualifierAnnotationRetention;
-import com.google.errorprone.bugpatterns.InvalidNumericEquality;
-import com.google.errorprone.bugpatterns.InvalidPatternSyntax;
-import com.google.errorprone.bugpatterns.InvalidStringEquality;
-import com.google.errorprone.bugpatterns.JUnit4TestNotRun;
-import com.google.errorprone.bugpatterns.LongLiteralLowerCaseSuffix;
-import com.google.errorprone.bugpatterns.ModifyingCollectionWithItself;
-import com.google.errorprone.bugpatterns.NonRuntimeAnnotation;
-import com.google.errorprone.bugpatterns.OrderingFrom;
-import com.google.errorprone.bugpatterns.PreconditionsCheckNotNull;
-import com.google.errorprone.bugpatterns.PreconditionsCheckNotNullPrimitive;
-import com.google.errorprone.bugpatterns.PreconditionsExpensiveString;
-import com.google.errorprone.bugpatterns.PreconditionsTooManyArgs;
-import com.google.errorprone.bugpatterns.ReturnValueIgnored;
-import com.google.errorprone.bugpatterns.SelfAssignment;
-import com.google.errorprone.bugpatterns.SelfEquality;
-import com.google.errorprone.bugpatterns.SelfEquals;
-import com.google.errorprone.bugpatterns.SuppressWarningsDeprecated;
-import com.google.errorprone.bugpatterns.UnneededConditionalOperator;
-import com.google.errorprone.bugpatterns.WaitNotInLoop;
-import com.google.errorprone.bugpatterns.WrongParameterPackage;
-import com.google.errorprone.matchers.DescribingMatcher;
-
-import com.sun.source.tree.AnnotationTree;
-import com.sun.source.tree.AssignmentTree;
-import com.sun.source.tree.BinaryTree;
-import com.sun.source.tree.ClassTree;
-import com.sun.source.tree.CompoundAssignmentTree;
-import com.sun.source.tree.ConditionalExpressionTree;
-import com.sun.source.tree.EmptyStatementTree;
-import com.sun.source.tree.LiteralTree;
-import com.sun.source.tree.MethodInvocationTree;
-import com.sun.source.tree.MethodTree;
-import com.sun.source.tree.NewClassTree;
-import com.sun.source.tree.Tree;
-import com.sun.source.tree.VariableTree;
-=======
 import static com.google.errorprone.bugpatterns.BugChecker.*;
 
 import com.google.errorprone.bugpatterns.*;
 import com.sun.source.tree.*;
->>>>>>> 2b34d537
 
 import java.util.ArrayList;
 import java.util.Arrays;
@@ -176,63 +116,13 @@
       GuiceInjectOnFinalField.class,
       ClassCanBeStatic.class,
       ElementsCountedInLoop.class,
-      ProtoFieldNullComparison.class
+      ProtoFieldNullComparison.class,
+      WaitNotInLoop.class
   );
 
   @SuppressWarnings("unchecked")
   public ErrorProneScanner(EnabledPredicate predicate) {
     try {
-<<<<<<< HEAD
-      this.methodInvocationMatchers = createChecks(enabled,
-          SelfEquals.class,
-          OrderingFrom.class,
-          PreconditionsCheckNotNull.class,
-          PreconditionsExpensiveString.class,
-          PreconditionsCheckNotNullPrimitive.class,
-          CollectionIncompatibleType.class,
-          ArrayEquals.class,
-          ArrayToString.class,
-          ReturnValueIgnored.class,
-          NonRuntimeAnnotation.class,
-          InvalidPatternSyntax.class,
-          ModifyingCollectionWithItself.class,
-          PreconditionsTooManyArgs.class,
-          CheckReturnValue.class,
-          WaitNotInLoop.class);
-      this.newClassMatchers = createChecks(enabled, DeadException.class);
-      this.annotationMatchers = createChecks(enabled,
-          InjectAssistedInjectAndInjectOnConstructors.class,
-          InjectMoreThanOneQualifier.class,
-          InjectMoreThanOneScopeAnnotationOnClass.class,
-          InjectScopeAnnotationOnInterfaceOrAbstractClass.class,
-          FallThroughSuppression.class,
-          SuppressWarningsDeprecated.class);
-      this.emptyStatementMatchers = createChecks(enabled,
-          EmptyIfStatement.class,
-          EmptyStatement.class);
-      this.binaryExpressionMatchers = createChecks(enabled,
-          InvalidNumericEquality.class,
-          InvalidStringEquality.class,
-          SelfEquality.class,
-          BadShiftAmount.class,
-          ArrayToStringConcatenation.class,
-          ComparisonOutOfRange.class);
-      this.selfAssignmentMatchers = createChecks(enabled, SelfAssignment.class);
-      this.assignmentMatchers = createChecks(enabled);
-      this.variableMatchers = createChecks(enabled,
-          GuiceAssistedParameters.class);
-      this.methodMatchers = createChecks(enabled,
-          CovariantEquals.class,
-          JUnit4TestNotRun.class,
-          WrongParameterPackage.class);
-      this.literalMatchers = createChecks(enabled, LongLiteralLowerCaseSuffix.class);
-      this.conditionalExpressionMatchers = createChecks(enabled, UnneededConditionalOperator.class);
-      this.compoundAssignmentMatchers = createChecks(enabled, ArrayToStringCompoundAssignment.class);
-      this.classMatchers = createChecks(enabled,
-          InjectScopeOrQualifierAnnotationRetention.class,
-          InjectInvalidTargetingOnScopingAnnotation.class,
-          GuiceAssistedInjectScoping.class);
-=======
       int enabledCount = 0;
       for (final Class<? extends BugChecker> checkerClass: ALL_CHECKERS) {
         if (predicate.isEnabled(checkerClass, checkerClass.getAnnotation(BugPattern.class))) {
@@ -244,7 +134,6 @@
       if (enabledCount <= 0) {
         throw new IllegalStateException("ErrorProneScanner created with no enabled checks");
       }
->>>>>>> 2b34d537
     } catch (Exception e) {
       throw new RuntimeException("Could not reflectively create error prone matchers", e);
     }
